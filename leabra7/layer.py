"""A layer, or group, of units."""
import itertools
from typing import List
from typing import Iterable

import torch  # type: ignore

from leabra7 import log
from leabra7 import specs
from leabra7 import program
from leabra7 import unit


def _parse_unit_attr(attr: str) -> str:
    """Removes the unit_ prefix from a unit attribute.

    For example, `_parse_unit_attr("unit_act")` will return `"act"`.

    Args:
        attr: The attribute to parse.

    Returns:
        `attr`, but with the `"unit_"` prefix removed.

    Raises:
        ValueError: If `attr` cannot be parsed.

    """
    parts = attr.split('_', maxsplit=1)
    valid_attr = len(parts) == 2 and parts[0] == "unit"
    if not valid_attr:
        raise ValueError("{0} is not a valid unit attribute.".format(attr))
    return parts[1]


class Layer(log.ObservableMixin, program.EventListenerMixin):
    """A layer of units (neurons).

    Args:
        name: The name of the layer.
        size: The number of units in the layer.
        spec: The layer specification. If it is `None`, the default spec will
            be used.

    """

    def __init__(self, name: str, size: int,
                 spec: specs.LayerSpec = None) -> None:
        self.size = size

        if spec is None:
            self.spec = specs.LayerSpec()
        else:
            self.spec = spec

        self.units = unit.UnitGroup(size=size, spec=self.spec.unit_spec)

        # Feedback inhibition
        self.fbi = 0.0
        # Global inhibition
        self.gc_i = 0.0
        # Is the layer activation clamped?
        self.clamped = False
        # Hard or soft clamping
        self.hard = True
        # Set k units for inhibition
        self.k = max(1, int(round(self.size * self.spec.kwta_pct)))

        # Desired clamping values
        self.act_ext = torch.Tensor(self.size).zero_()

        # The following two buffers are filled every time self.add_input() is
        # called, and reset at the end of self.activation_cycle()

        # Net input (excitation) input buffer. For every cycle, we
        # store the layer inputs here. Once we have all the inputs, we
        # normalize by wt_scale_rel_sum and send to the unit group.
        self.input_buffer = torch.Tensor(self.size).zero_()

        # Sum of the wt_scale_rel parameters for each projection terminating in
        # this layer. We use this to normalize the inputs before propagating to
        # unit group
        self.wt_scale_rel_sum = 0.0

        # When adding any loggable attribute or property to these lists, update
        # layer.LayerSpec._valid_log_on_cycle (we represent in two places to
        # avoid a circular dependency)
        whole_attrs: List[str] = ["avg_act", "avg_net", "fbi"]
        parts_attrs: List[str] = [
            "unit_net", "unit_net_raw", "unit_gc_i", "unit_act", "unit_i_net",
            "unit_i_net_r", "unit_v_m", "unit_v_m_eq", "unit_adapt",
            "unit_spike"
        ]
        super().__init__(name, whole_attrs, parts_attrs)

    @property
    def avg_act(self) -> float:
        """Returns the average activation of the layer's units."""
        return float(torch.mean(self.units.act))

    @property
    def avg_net(self) -> float:
        """Returns the average net input of the layer's units."""
        return torch.mean(self.units.net)

    def add_input(self, inpt: torch.Tensor, wt_scale_rel: float = 1.0) -> None:
        """Adds an input to the layer.

        Args:
          inpt: The vector of inputs to add to each unit in the layer. These
            should NOT be scaled by wt_scale_rel.
          wt_scale_rel: The wt_scale_rel parameter of the projection sending
            the inputs.

        """
        self.input_buffer += inpt * wt_scale_rel
        self.wt_scale_rel_sum += wt_scale_rel

    def update_net(self) -> None:
        """Updates the net input of the layer's units."""
        # self.wt_scale_rel_sum could be zero if there are no inbound
        # projections, or if the projections have not been flushed yet
        if self.wt_scale_rel_sum == 0:
            assert (self.input_buffer == 0).all()
        else:
            self.input_buffer /= self.wt_scale_rel_sum

        self.units.add_input(self.input_buffer)
        self.units.update_net()

    def calc_fffb_inhibition(self) -> None:
        """Calculates feedforward-feedback inhibition for the layer."""
        # Feedforward inhibition
        ffi = self.spec.ff * max(self.avg_net - self.spec.ff0, 0)
        # Feedback inhibition
        self.fbi = self.spec.fb_dt * (self.spec.fb * self.avg_act - self.fbi)
        # Global inhibition
        self.gc_i = self.spec.gi * (ffi * self.fbi)

    def calc_kwta_inhibition(self) -> None:
        """Calculates k-winner-take-all inhibition for the layer."""
        if self.k == self.size:
            self.gc_i = 0
            return
        top_m_units = self.units.top_k_net_indices(self.k + 1)
        g_i_thr_m = self.units.g_i_thr(top_m_units[-1])
        g_i_thr_k = self.units.g_i_thr(top_m_units[-2])
        self.gc_i = g_i_thr_m + self.spec.kwta_pt * (g_i_thr_k - g_i_thr_m)

    def calc_kwta_avg_inhibition(self) -> None:
        """Calculates k-winner-take-all average inhibition for the layer."""
        if self.k == self.size:
            self.gc_i = 0
            return
        g_i_thr, _ = torch.sort(self.units.group_g_i_thr(), descending=True)
        g_i_thr_k = torch.mean(g_i_thr[0:self.k])
        g_i_thr_n_k = torch.mean(g_i_thr[self.k:])
        self.gc_i = g_i_thr_n_k + self.spec.kwta_pt * (g_i_thr_k - g_i_thr_n_k)

    def update_inhibition(self) -> None:
        """Updates the inhibition for the layer's units."""
        if self.spec.inhibition_type == "fffb":
            self.calc_fffb_inhibition()
        elif self.spec.inhibition_type == "kwta":
            self.calc_kwta_inhibition()
        elif self.spec.inhibition_type == "kwta_avg":
            self.calc_kwta_avg_inhibition()

        self.units.update_inhibition(torch.Tensor(self.size).fill_(self.gc_i))

    def update_membrane_potential(self) -> None:
        """Updates the membrane potential of the layer's units."""
        self.units.update_membrane_potential()

    def update_activation(self) -> None:
        """Updates the activation of the layer's units."""
        self.units.update_activation()

    def activation_cycle(self) -> None:
        """Runs one complete activation cycle of the layer."""
<<<<<<< HEAD
        if self.clamped:
            self.update_clamp()
        else:
            self.update_net()
            self.update_inhibition()
            self.update_membrane_potential()
            self.update_activation()

        self.input_buffer.zero_()
        self.wt_scale_rel_sum = 0

    def clamp(self, act_ext: Iterable[float], hard: bool = True) -> None:
        """Clamps the layer's activations.
        After clamping, the layer's activations will be set to the values
=======
        self.update_net()
        self.update_inhibition()
        self.update_membrane_potential()
        self.update_activation()
        self.units.update_cycle_learning_averages()
        self.input_buffer.zero_()
        self.wt_scale_rel_sum = 0

    def update_trial_learning_averages(self) -> None:
        """Updates the learning averages computed at the end of each trial."""
        self.units.update_trial_learning_averages(self.avg_act)

    @property
    def avg_ss(self) -> torch.Tensor:
        """The supershort learning average for each unit."""
        return self.units.avg_ss

    @property
    def avg_s(self) -> torch.Tensor:
        """The short learning average for each unit."""
        return self.units.avg_s

    @property
    def avg_m(self) -> torch.Tensor:
        """The medium learning average for each unit."""
        return self.units.avg_m

    @property
    def avg_l(self) -> torch.Tensor:
        """The long learning average for each unit."""
        return self.units.avg_l

    def force(self, acts: Iterable[float]) -> None:
        """Forces the layer's activations.

        After forcing, the layer's activations will be set to the values
>>>>>>> 63a47853
        contained in `acts` and will not change from cycle to cycle.

        Args:
            act_ext: An iterable containing the activations that the layer's
                units will be clamped to. If its length is less than the number
                of units in the layer, it will be tiled. If its length is
                greater, the extra values will be ignored.

        """
        self.clamped = True
        self.hard = hard
        self.act_ext = torch.Tensor(
            list(itertools.islice(itertools.cycle(act_ext), self.size)))

        if self.hard:
            self.units.hard_clamp(self.act_ext)
        else:
            self.units.soft_clamp(self.act_ext)

    def unclamp(self) -> None:
        """Unclamps units."""
        self.clamped = False

    def update_clamp(self) -> None:
        """Updates clamping of layer."""
        if self.hard:
            # Pointless to update hard clamped
            # self.units.hard_clamp(self, self.act_ext)
            pass
        else:
            self.units.soft_clamp(self.act_ext)

    def observe_parts_attr(self, attr: str) -> log.PartsObs:
        if attr not in self.parts_attrs:
            raise ValueError("{0} is not a valid parts attr.".format(attr))
        parsed = _parse_unit_attr(attr)
        return self.units.observe(parsed)

    def handle(self, event: program.AtomicEvent) -> None:
        if isinstance(event, program.HardClamp):
            if event.layer_name == self.name:
                self.force(event.acts)<|MERGE_RESOLUTION|>--- conflicted
+++ resolved
@@ -103,6 +103,26 @@
         """Returns the average net input of the layer's units."""
         return torch.mean(self.units.net)
 
+    @property
+    def avg_ss(self) -> torch.Tensor:
+        """The supershort learning average for each unit."""
+        return self.units.avg_ss
+
+    @property
+    def avg_s(self) -> torch.Tensor:
+        """The short learning average for each unit."""
+        return self.units.avg_s
+
+    @property
+    def avg_m(self) -> torch.Tensor:
+        """The medium learning average for each unit."""
+        return self.units.avg_m
+
+    @property
+    def avg_l(self) -> torch.Tensor:
+        """The long learning average for each unit."""
+        return self.units.avg_l
+
     def add_input(self, inpt: torch.Tensor, wt_scale_rel: float = 1.0) -> None:
         """Adds an input to the layer.
 
@@ -168,69 +188,29 @@
 
         self.units.update_inhibition(torch.Tensor(self.size).fill_(self.gc_i))
 
-    def update_membrane_potential(self) -> None:
-        """Updates the membrane potential of the layer's units."""
-        self.units.update_membrane_potential()
-
-    def update_activation(self) -> None:
-        """Updates the activation of the layer's units."""
-        self.units.update_activation()
-
-    def activation_cycle(self) -> None:
-        """Runs one complete activation cycle of the layer."""
-<<<<<<< HEAD
-        if self.clamped:
-            self.update_clamp()
-        else:
-            self.update_net()
-            self.update_inhibition()
-            self.update_membrane_potential()
-            self.update_activation()
-
-        self.input_buffer.zero_()
-        self.wt_scale_rel_sum = 0
-
-    def clamp(self, act_ext: Iterable[float], hard: bool = True) -> None:
-        """Clamps the layer's activations.
-        After clamping, the layer's activations will be set to the values
-=======
-        self.update_net()
-        self.update_inhibition()
-        self.update_membrane_potential()
-        self.update_activation()
-        self.units.update_cycle_learning_averages()
-        self.input_buffer.zero_()
-        self.wt_scale_rel_sum = 0
-
     def update_trial_learning_averages(self) -> None:
         """Updates the learning averages computed at the end of each trial."""
         self.units.update_trial_learning_averages(self.avg_act)
 
-    @property
-    def avg_ss(self) -> torch.Tensor:
-        """The supershort learning average for each unit."""
-        return self.units.avg_ss
-
-    @property
-    def avg_s(self) -> torch.Tensor:
-        """The short learning average for each unit."""
-        return self.units.avg_s
-
-    @property
-    def avg_m(self) -> torch.Tensor:
-        """The medium learning average for each unit."""
-        return self.units.avg_m
-
-    @property
-    def avg_l(self) -> torch.Tensor:
-        """The long learning average for each unit."""
-        return self.units.avg_l
-
-    def force(self, acts: Iterable[float]) -> None:
+    def activation_cycle(self) -> None:
+        """Runs one complete activation cycle of the layer."""
+        if self.clamped:
+            self.update_clamp()
+        else:
+            self.update_net()
+            self.update_inhibition()
+            self.units.update_membrane_potential()
+            self.units.update_activation()
+
+        self.units.update_cycle_learning_averages()
+
+        self.input_buffer.zero_()
+        self.wt_scale_rel_sum = 0
+
+    def clamp(self, act_ext: Iterable[float], hard: bool = True) -> None:
         """Forces the layer's activations.
 
         After forcing, the layer's activations will be set to the values
->>>>>>> 63a47853
         contained in `acts` and will not change from cycle to cycle.
 
         Args:
@@ -272,4 +252,4 @@
     def handle(self, event: program.AtomicEvent) -> None:
         if isinstance(event, program.HardClamp):
             if event.layer_name == self.name:
-                self.force(event.acts)+                self.clamp(event.acts)