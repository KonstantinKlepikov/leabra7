--- conflicted
+++ resolved
@@ -92,19 +92,12 @@
     properties.
 
     Args:
-        * name: The name of the object.
         * whole_attrs: The whole attributes that we can log on the object.
         * parts_attrs: The parts attributes that we can log on the object.
 
     Attributes:
-<<<<<<< HEAD
-        * name (str): The name of the object.
         * whole_attrs (Set[str]): The valid whole attributes to log.
         * parts_attrs (Set[str]): The valid parts attributes to log.
-=======
-      whole_attrs (Set[str]): The valid whole attributes to log.
-      parts_attrs (Set[str]): The valid parts attributes to log.
->>>>>>> dd6b1c07
 
     Properties:
       name (str): The name of the object.
@@ -234,12 +227,8 @@
     Args:
         * target: The object from which to record attributes. It must inherit
             from `ObservableMixin`.
-<<<<<<< HEAD
         * attrs: A list of attribute names to log.
-=======
-        attrs: A list of attribute names to log.
-        freq: The frequency at which this logger should record.
->>>>>>> dd6b1c07
+        * freq: The frequency at which this logger should record.
 
     Attrs:
         * name (str): The name of the target object.
