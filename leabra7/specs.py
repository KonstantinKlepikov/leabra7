"""Classes that bundle simulation parameters."""
import abc
import math

from typing import Any
from typing import Iterable

from leabra7 import rand


class ValidationError(Exception):
    """Raised when an object fails validation checks."""
    pass


class Spec(metaclass=abc.ABCMeta):
    """Specs are record classes that hold parameter values.

    Every parameter in a spec has a default value, but you can override these
    default values using constructor keword arguments. For example,
    `UnitSpec()` will create a unit spec with all default values, but
    `UnitSpec(spk_thr=0.3)` will create a unit spec with all default values
    except for `spk_thr`, which is set to `0.3`.

    Specs can be modified at runtime, so before using a spec given
    to you by a user, always call the `validate()` method.

    Raises:
        ValueError: if you attempt to override a property that does not exist
            in this spec.

    """
    # Global integration time constant
    integ = 1.0

    def __init__(self, **kwargs: Any) -> None:
        for name, value in kwargs.items():
            if not hasattr(self, name):
                raise ValueError("{0} is not a valid parameter name for this "
                                 "spec.".format(name))
            setattr(self, name, value)

    def __eq__(self, other: object) -> bool:
        return self.__dict__ == other.__dict__

    # The following two assert methods could be pure functions, but this
    # way we have access to the attr name, which makes our error messages more
    # friendly

    def assert_in_range(self, attr: str, low: float, high: float) -> None:
        """Asserts that an attribute is in a closed interval.

        Args:
            attr: The attribute to check.
            low: The lower bound of the interval.
            high: The upper bound of the interval.

        Raises:
            ValidationError: If the attribute lies outside of [low, high].

        """
        if low > high:
            raise ValueError("low must be less than or equal to high.")
        if not low <= getattr(self, attr) <= high:
            msg = "{0} must be in the interval [{1}, {2}].".format(
                attr, low, high)
            raise ValidationError(msg)

    def assert_sane_float(self, attr: str) -> None:
        """Asserts that an attribute is not NaN, -Inf, or +Inf.

        Args:
            attr: The attribute to check.

        Raises:
            ValidationError: If the attribute is Nan.

        """
        value = getattr(self, attr)
        if math.isnan(value):
            raise ValidationError("Attribute {0} is NaN.".format(attr))
        elif value == float("-Inf"):
            raise ValidationError("Attribute {0} is -Inf.".format(attr))
        elif value == float("+Inf"):
            raise ValidationError("Attribute {0} is +Inf.".format(attr))

    @abc.abstractmethod
    def validate(self) -> None:
        """Checks if any parameter has an invalid value.

        Be sure to extend this method when subclassing.

        Raises:
            ValidationError: if any parameter has an invalid value.

        """
        self.assert_in_range("integ", 0, float("Inf"))


class UnitSpec(Spec):
    """Spec for unit objects."""
    # Excitation (net input) reversal potential
    e_rev_e = 1
    # Inhibitory reversal potential
    e_rev_i = 0.25
    # Leak reversal potential
    e_rev_l = 0.3
    # Leak current (this never updates, so it is a constant)
    gc_l = 0.1
    # Spiking threshold
    spk_thr = 0.5
    # Potential reset value after spike
    v_m_r = 0.3
    # Adaption current gain from potential
    vm_gain = 0.04
    # Adaption current gain from spiking
    spike_gain = 0.00805
    # Net input integration time constant
    net_dt = 1 / 1.4
    # Membrane potential integration time constant
    vm_dt = 1 / 3.3
    # Adaption current integration time constant
    adapt_dt = 1 / 144
<<<<<<< HEAD
    # Short term plasticity
    syn_tr = 1.0
    # Clamping activation limits
    act_min = 0.0
    act_max = 1.0
    # Clamping potential limits
    vm_min = 0.0
    vm_max = 2.0
    # Clamping gain
    act_gain = 100.0
=======
    # Supershort learning average integration time constant
    ss_dt = 0.5
    # Short learning average integration time constant
    s_dt = 0.5
    # Medium learning average integration time constant
    m_dt = 0.1
    # Long learning average (decreasing) integration time constant
    l_dn_dt = 2.5
    # Long learning average (increasing) increment multiplier
    l_up_inc = 0.2
>>>>>>> 63a47853

    def validate(self) -> None:
        """Extends `Spec.validate`."""
        super().validate()
        self.assert_sane_float("e_rev_e")
        self.assert_sane_float("e_rev_i")
        self.assert_sane_float("e_rev_l")
        self.assert_sane_float("gc_l")
        self.assert_sane_float("spk_thr")
        self.assert_sane_float("v_m_r")
        self.assert_sane_float("spike_gain")
        self.assert_in_range("net_dt", 0, float("Inf"))
        self.assert_in_range("vm_dt", 0, float("Inf"))
        self.assert_in_range("adapt_dt", 0, float("Inf"))
<<<<<<< HEAD
        self.assert_in_range("syn_tr", 0, 1.0)
        self.assert_in_range("act_min", 0, 1.0)
        self.assert_in_range("act_max", 0, 1.0)
        self.assert_sane_float("vm_min")
        self.assert_sane_float("vm_max")
        self.assert_in_range("act_gain", 0, float("Inf"))
=======
        self.assert_in_range("ss_dt", 0, float("Inf"))
        self.assert_in_range("s_dt", 0, float("Inf"))
        self.assert_in_range("m_dt", 0, float("Inf"))
        self.assert_in_range("l_dn_dt", 0, float("Inf"))
        self.assert_in_range("l_up_inc", 0, float("Inf"))
>>>>>>> 63a47853

        if self.v_m_r >= self.spk_thr:
            raise ValidationError(
                "v_m_r ({0}) cannot be >= spk_thr ({1}).".format(
                    self.v_m_r, self.spk_thr))

        if self.act_min >= self.act_max:
            raise ValidationError(
                "act_min ({0}) cannot be >= act_max ({1}).".format(
                    self.act_min, self.act_max))

        if self.vm_min >= self.vm_max:
            raise ValidationError(
                "vm_min ({0}) cannot be >= vm_max ({1}).".format(
                    self.vm_min, self.vm_max))

        if self.vm_min > self.v_m_r or self.vm_max < self.v_m_r:
            raise ValidationError(
                """v_m_r ({0}) must be in range from vm_min ({1})
                to vm_max ({2}).""".format(self.v_m_r, self.vm_min,
                                           self.vm_max))


class LayerSpec(Spec):
    """Spec for Layer objects."""
    # Can be either "fffb" for feedforward-feedback inhibition, or
    # "kwta" for k-winner-take-all inhibition
    inhibition_type = "fffb"
    # Proportion of winners for k-winner-take-all inhibition
    kwta_pct = 0.1
    # Proportion of kWTA step (scalar for update step size)
    kwta_pt = 0.5
    # Feedforward inhibition multiplier
    ff = 1.0
    # Feedforward inhibition offset
    ff0 = 0.1
    # Feedback inhibition multiplier
    fb = 1.0
    # Feedback inhibition integration time constant
    fb_dt = 1 / 1.4
    # Global (feedforward + feedback) inhibition multiplier
    gi = 1.8

    # Attrs to log every cycle.
    log_on_cycle: Iterable[str] = ()

    # Valid attributes to log on every cycle
    # When adding any loggable attribute or property to this list,
    # update layer._whole_attrs or layer._parts_attrs as appropriate
    # (we represent in two places to avoid a circular dependency)
    _valid_log_on_cycle = ("avg_act", "avg_net", "fbi", "unit_net_raw",
                           "unit_net", "unit_gc_i", "unit_act", "unit_i_net",
                           "unit_i_net_r", "unit_v_m", "unit_v_m_eq",
                           "unit_adapt", "unit_spike")

    # Layers need to know how to construct their units
    unit_spec = UnitSpec()

    def validate(self) -> None:
        """Extends `Spec.validate`."""
        super().validate()

        valid_inhibition_types = ["fffb", "kwta", "kwta_avg", "none"]
        if self.inhibition_type not in valid_inhibition_types:
            raise ValidationError(
                "Inhibition type {0} not one of [\"fffb\", \"kwta\", \
                \"kwta_avg\", \"none\"]".format(self.inhibition_type))

        self.assert_in_range("kwta_pct", 0.0, 1.0)
        self.assert_in_range("kwta_pt", 0.0, 1.0)
        self.assert_sane_float("ff")
        self.assert_sane_float("fb")
        self.assert_in_range("fb_dt", 0, float("Inf"))
        self.assert_sane_float("gi")
        self.unit_spec.validate()

        for attr in self.log_on_cycle:
            if attr not in self._valid_log_on_cycle:
                raise ValidationError("{0} is not a valid member of "
                                      "log_on_cycle.".format(attr))


class ProjnSpec(Spec):
    """Spec for `Projn` objects."""
    # The probability distribution from which the connection weights will be
    # drawn
    dist: rand.Distribution = rand.Scalar(0.5)
    # Selects which pre layer units will be included in the projection
    # If the length is less than the number of units in the pre_layer, it will
    # be tiled. If the length is more, it will be truncated.
    pre_mask: Iterable[bool] = (True, )
    # Selects which post layer units will be included in the projection
    # If the length is less than the number of units in the pre_layer, it will
    # be tiled. If the length is more, it will be truncated.
    post_mask: Iterable[bool] = (True, )
    # Sparsity of the connection (i.e. the percentage of active connections.)
    sparsity: float = 1.0
    # Set special type of projection
    projn_type = "full"
    # Absolute net input scaling weight
    wt_scale_abs: float = 1.0
    # Relative net input scaling weight (relative to other projections
    # terminating in the same layer)
    wt_scale_rel: float = 1.0

    def validate(self) -> None:  # pylint: disable=W0235
        """Extends `Spec.validate`."""
        if not isinstance(self.dist, rand.Distribution):
            raise ValidationError("{0} is not a valid "
                                  "distribution.".format(self.dist))
        self.assert_in_range("sparsity", low=0.0, high=1.0)

        valid_projn_types = ["one_to_one", "full"]
        if self.projn_type not in valid_projn_types:
            raise ValidationError(
                "Projn type {0} not one of [\"one_to_one\", \"full\"]".format(
                    self.projn_type))

        self.assert_in_range("wt_scale_abs", 0, float("Inf"))
        self.assert_in_range("wt_scale_rel", 0, float("Inf"))

        super().validate()<|MERGE_RESOLUTION|>--- conflicted
+++ resolved
@@ -121,7 +121,6 @@
     vm_dt = 1 / 3.3
     # Adaption current integration time constant
     adapt_dt = 1 / 144
-<<<<<<< HEAD
     # Short term plasticity
     syn_tr = 1.0
     # Clamping activation limits
@@ -132,7 +131,6 @@
     vm_max = 2.0
     # Clamping gain
     act_gain = 100.0
-=======
     # Supershort learning average integration time constant
     ss_dt = 0.5
     # Short learning average integration time constant
@@ -143,7 +141,6 @@
     l_dn_dt = 2.5
     # Long learning average (increasing) increment multiplier
     l_up_inc = 0.2
->>>>>>> 63a47853
 
     def validate(self) -> None:
         """Extends `Spec.validate`."""
@@ -158,20 +155,17 @@
         self.assert_in_range("net_dt", 0, float("Inf"))
         self.assert_in_range("vm_dt", 0, float("Inf"))
         self.assert_in_range("adapt_dt", 0, float("Inf"))
-<<<<<<< HEAD
         self.assert_in_range("syn_tr", 0, 1.0)
         self.assert_in_range("act_min", 0, 1.0)
         self.assert_in_range("act_max", 0, 1.0)
         self.assert_sane_float("vm_min")
         self.assert_sane_float("vm_max")
         self.assert_in_range("act_gain", 0, float("Inf"))
-=======
         self.assert_in_range("ss_dt", 0, float("Inf"))
         self.assert_in_range("s_dt", 0, float("Inf"))
         self.assert_in_range("m_dt", 0, float("Inf"))
         self.assert_in_range("l_dn_dt", 0, float("Inf"))
         self.assert_in_range("l_up_inc", 0, float("Inf"))
->>>>>>> 63a47853
 
         if self.v_m_r >= self.spk_thr:
             raise ValidationError(
