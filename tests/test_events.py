"""Tests events.py"""
from hypothesis import example
from hypothesis import given
import hypothesis.strategies as st
import pytest

from leabra7 import events as ev


def test_clamp_checks_if_acts_contains_values_outside_0_1() -> None:
    with pytest.raises(ValueError):
        ev.HardClamp(layer_name="lr1", acts=(1, 2))


def test_pause_logging_checks_for_valid_frequency_name() -> None:
    with pytest.raises(ValueError):
        ev.PauseLogging(freq_name="whales")


def test_resume_logging_checks_for_valid_frequency_name() -> None:
    with pytest.raises(ValueError):
        ev.ResumeLogging(freq_name="whales")


def test_initializing_frequency_with_incorrect_type_raises_error() -> None:
    with pytest.raises(TypeError):
        ev.Frequency(name="cycle", end_event_type=ev.Cycle())


def test_you_can_get_the_names_of_all_defined_frequencies() -> None:
    actual = set(ev.Frequency.names())
    expected = set(("cycle", "trial", "epoch", "batch"))
    assert actual == expected


def test_you_can_get_frequency_objects_by_name() -> None:
    assert ev.Frequency.from_name("cycle") is ev.CycleFreq
    assert ev.Frequency.from_name("trial") is ev.TrialFreq
    assert ev.Frequency.from_name("epoch") is ev.EpochFreq
    assert ev.Frequency.from_name("batch") is ev.BatchFreq


def test_getting_a_frequency_with_undefined_name_raises_error() -> None:
    with pytest.raises(ValueError):
        ev.Frequency.from_name("whales")


<<<<<<< HEAD
def test_you_can_get_the_names_of_all_defined_phases() -> None:
    actual = set(ev.Phase.names())
    expected = set(("none", "plus", "minus"))
    assert actual == expected


def test_you_can_get_phase_objects_by_name() -> None:
    assert ev.Phase.from_name("none") is ev.NonePhase
    assert ev.Phase.from_name("plus") is ev.PlusPhase
    assert ev.Phase.from_name("minus") is ev.MinusPhase


def test_getting_a_phase_with_undefined_name_raises_error() -> None:
    with pytest.raises(ValueError):
        ev.Phase.from_name("whales")
=======
@given(s=st.sampled_from(["cycle", "trial", "epoch", "batch"]))
def test_equality_check_for_frequencies(s) -> None:
    if s == "cycle":
        new_freq = ev.Frequency(name="cycle", end_event_type=ev.Cycle)
    elif s == "trial":
        new_freq = ev.Frequency(name="trial", end_event_type=ev.EndPlusPhase)
    elif s == "epoch":
        new_freq = ev.Frequency(name="epoch", end_event_type=ev.EndEpoch)
    elif s == "batch":
        new_freq = ev.Frequency(name="batch", end_event_type=ev.EndBatch)

    if s != "cycle":
        assert new_freq != ev.CycleFreq
    if s != "trial":
        assert new_freq != ev.TrialFreq
    if s != "epoch":
        assert new_freq != ev.EpochFreq
    if s != "batch":
        assert new_freq != ev.BatchFreq


@given(
    s=st.one_of(st.none(), st.text(), st.integers(), st.booleans(),
                st.floats()))
def test_non_equality_for_non_frequencies(s) -> None:
    assert not s == ev.CycleFreq
    assert not s == ev.TrialFreq
    assert not s == ev.EpochFreq
    assert not s == ev.BatchFreq
>>>>>>> edbf7c58
<|MERGE_RESOLUTION|>--- conflicted
+++ resolved
@@ -45,7 +45,6 @@
         ev.Frequency.from_name("whales")
 
 
-<<<<<<< HEAD
 def test_you_can_get_the_names_of_all_defined_phases() -> None:
     actual = set(ev.Phase.names())
     expected = set(("none", "plus", "minus"))
@@ -60,35 +59,4 @@
 
 def test_getting_a_phase_with_undefined_name_raises_error() -> None:
     with pytest.raises(ValueError):
-        ev.Phase.from_name("whales")
-=======
-@given(s=st.sampled_from(["cycle", "trial", "epoch", "batch"]))
-def test_equality_check_for_frequencies(s) -> None:
-    if s == "cycle":
-        new_freq = ev.Frequency(name="cycle", end_event_type=ev.Cycle)
-    elif s == "trial":
-        new_freq = ev.Frequency(name="trial", end_event_type=ev.EndPlusPhase)
-    elif s == "epoch":
-        new_freq = ev.Frequency(name="epoch", end_event_type=ev.EndEpoch)
-    elif s == "batch":
-        new_freq = ev.Frequency(name="batch", end_event_type=ev.EndBatch)
-
-    if s != "cycle":
-        assert new_freq != ev.CycleFreq
-    if s != "trial":
-        assert new_freq != ev.TrialFreq
-    if s != "epoch":
-        assert new_freq != ev.EpochFreq
-    if s != "batch":
-        assert new_freq != ev.BatchFreq
-
-
-@given(
-    s=st.one_of(st.none(), st.text(), st.integers(), st.booleans(),
-                st.floats()))
-def test_non_equality_for_non_frequencies(s) -> None:
-    assert not s == ev.CycleFreq
-    assert not s == ev.TrialFreq
-    assert not s == ev.EpochFreq
-    assert not s == ev.BatchFreq
->>>>>>> edbf7c58
+        ev.Phase.from_name("whales")