--- conflicted
+++ resolved
@@ -24,7 +24,7 @@
         pr2_spec = sp.ProjnSpec(dist=rn.Uniform(low=0.25, high=0.75))
         n.new_projn("proj2", "lr1", "lr2", pr2_spec)
 
-        n.force_layer("lr1", [1])
+        n.clamp_layer("lr1", [1])
         for i in range(50):
             n.cycle()
 
@@ -53,18 +53,12 @@
         pr2_spec = sp.ProjnSpec(dist=rn.Uniform(low=0.25, high=0.75))
         n.new_projn("proj2", "lr1", "lr2", pr2_spec)
 
-        n.force_layer("lr1", [1])
+        n.clamp_layer("lr1", [1])
         for i in range(100):
             n.cycle()
 
-<<<<<<< HEAD
-    n.clamp_layer("lr1", [1])
-    for i in range(100):
-        n.cycle()
-=======
         logs = n.logs("cycle", "lr2").parts
         acts = logs[logs.time == 99]["act"]
->>>>>>> 388234f5
 
         # Can't exactly be exact about how many winners selected
         # assert (acts > 0.5).sum() == max(1, int(round(10 * p)))