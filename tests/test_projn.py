--- conflicted
+++ resolved
@@ -1,13 +1,10 @@
 """Test projn.py"""
-<<<<<<< HEAD
-import torch
-import pytest
 import math
-=======
+
 from hypothesis import given
 import hypothesis.strategies as st
+import pytest
 import torch  # type: ignore
->>>>>>> 01234d9f
 
 from leabra7 import layer as lr
 from leabra7 import projn as pr
