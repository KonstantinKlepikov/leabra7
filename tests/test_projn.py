"""Test projn.py"""
<<<<<<< HEAD
import math

from hypothesis import given
import hypothesis.strategies as st
import pytest
import torch  # type: ignore
=======
import torch
import pytest
import math
>>>>>>> fb6f68fa

from leabra7 import layer as lr
from leabra7 import projn as pr
from leabra7 import rand as rn
from leabra7 import specs as sp


def test_projn_has_a_name() -> None:
    pre = lr.Layer("lr1", size=1)
    post = lr.Layer("lr2", size=1)
    projn = pr.Projn("proj", pre, post)
    assert projn.name == "proj"


def test_projn_has_a_sending_layer() -> None:
    pre = lr.Layer("lr1", size=1)
    post = lr.Layer("lr2", size=1)
    projn = pr.Projn("proj", pre, post)
    assert projn.pre == pre


def test_projn_has_a_receiving_layer() -> None:
    pre = lr.Layer("lr1", size=1)
    post = lr.Layer("lr2", size=1)
    projn = pr.Projn("proj", pre, post)
    assert projn.post == post


def test_projn_can_specify_its_weight_distribution() -> None:
    pre = lr.Layer("lr1", size=3)
    post = lr.Layer("lr2", size=3)
    projn = pr.Projn("proj", pre, post, sp.ProjnSpec(dist=rn.Scalar(7)))
    assert (projn.wts == 7).all()


def test_projn_can_flush() -> None:
    pre = lr.Layer("lr1", size=1)
    post = lr.Layer("lr2", size=1)
    projn = pr.Projn("proj", pre, post)
    projn.flush()


def test_projn_validate_one_to_one() -> None:
    pre = lr.Layer("lr1", size=3)
    post = lr.Layer("lr2", size=3)
    projn = pr.Projn("proj", pre, post, sp.ProjnSpec(projn_type="one_to_one"))

    expected = torch.eye(3)

    for i in range(3):
        for j in range(3):
            assert math.isclose(projn.wts[i, j], expected[i, j], abs_tol=1e-6)


def test_projn_validate_one_to_one_dimension() -> None:
    pre = lr.Layer("lr1", size=2)
    post = lr.Layer("lr2", size=4)
    with pytest.raises(AssertionError):
        projn = pr.Projn(
            "proj", pre, post, sp.ProjnSpec(projn_type="one_to_one"))


def test_projn_can_mask_pre_layer_units() -> None:
    pre = lr.Layer("lr1", size=2)
    post = lr.Layer("lr2", size=2)
    mask = (True, False)
    spec = sp.ProjnSpec(pre_mask=mask, dist=rn.Scalar(1))
    projn = pr.Projn("proj", pre, post, spec)
    for i in range(post.size):
        for j in range(pre.size):
            if mask[j]:
                assert projn.wts[i, j] == 1
            else:
                assert projn.wts[i, j] == 0


def test_projn_pre_mask_tiles_if_it_is_too_short() -> None:
    pre = lr.Layer("lr1", size=4)
    post = lr.Layer("lr2", size=2)
    mask = (True, False)
    spec = sp.ProjnSpec(pre_mask=mask, dist=rn.Scalar(1))
    projn = pr.Projn("proj", pre, post, spec)
    for i in range(post.size):
        for j in range(pre.size):
            if mask[j % 2]:
                assert projn.wts[i, j] == 1
            else:
                assert projn.wts[i, j] == 0


def test_projn_pre_mask_truncates_if_it_is_too_long() -> None:
    pre = lr.Layer("lr1", size=1)
    post = lr.Layer("lr2", size=1)
    spec = sp.ProjnSpec(pre_mask=(True, False), dist=rn.Scalar(1))
    projn = pr.Projn("proj", pre, post, spec)
    assert projn.wts[0, 0] == 1
    assert projn.wts.shape == (1, 1)


def test_projn_can_mask_post_layer_units() -> None:
    pre = lr.Layer("lr1", size=2)
    post = lr.Layer("lr2", size=2)
    mask = (True, False)
    spec = sp.ProjnSpec(post_mask=mask, dist=rn.Scalar(1))
    projn = pr.Projn("proj", pre, post, spec)
    for i in range(post.size):
        for j in range(pre.size):
            if mask[i]:
                assert projn.wts[i, j] == 1
            else:
                assert projn.wts[i, j] == 0


def test_tile_can_tile_an_iterable() -> None:
    xs = [0, 1]
    assert pr.tile(4, xs) == [0, 1, 0, 1]


def test_expand_layer_mask_full_has_the_correct_connectivity_pattern() -> None:
    pre_mask = [True, False, True, True]
    post_mask = [True, True, True, False]
    # yapf: disable
    expected = torch.ByteTensor(
        [[True, False, True, True],
         [True, False, True, True],
         [True, False, True, True],
         [False, False, False, False]]
    )
    # yapf: enable
    assert (pr.expand_layer_mask_full(pre_mask, post_mask) == expected).all()


def test_expand_layer_mask_one_to_one_tests_unit_count() -> None:
    pre_mask = [True, False, True, True]
    post_mask = [False, False, True, True]

    with pytest.raises(ValueError):
        pr.expand_layer_mask_one_to_one(pre_mask, post_mask)


def test_expand_layer_mask_one_to_one_has_the_correct_connectivity_pattern(
) -> None:
    pre_mask = [True, False, False, True]
    post_mask = [False, True, True, False]
    # yapf: disable
    expected = torch.ByteTensor(
        [[False, True, False, False],
         [False, False, False, False],
         [False, False, False, False],
         [False, False, True, False]]
    )
    # yapf: enable
    assert (pr.expand_layer_mask_one_to_one(pre_mask,
                                            post_mask) == expected).all()


def test_projn_validate_one_to_one() -> None:
    pre = lr.Layer("lr1", size=3)
    post = lr.Layer("lr2", size=3)
    projn = pr.Projn("proj", pre, post, sp.ProjnSpec(projn_type="one_to_one"))

    expected = torch.eye(3)

    for i in range(3):
        for j in range(3):
            assert math.isclose(projn.wts[i, j], expected[i, j], abs_tol=1e-6)


# TODO: turn this into a Hypothesis test
def test_sparsify_can_make_a_matrix_sparse() -> None:
    original = torch.ByteTensor([0, 1, 1, 0, 0, 0, 1, 0, 1])
    sparse, num_nonzero = pr.sparsify(0.75, original)
    assert sparse.sum() == num_nonzero
    assert num_nonzero == 3
    assert sparse.shape == original.shape


def test_projn_post_mask_tiles_if_it_is_too_short() -> None:
    pre = lr.Layer("lr1", size=2)
    post = lr.Layer("lr2", size=4)
    mask = (True, False)
    spec = sp.ProjnSpec(post_mask=mask, dist=rn.Scalar(1))
    projn = pr.Projn("proj", pre, post, spec)
    for i in range(post.size):
        for j in range(pre.size):
            if mask[i % 2]:
                assert projn.wts[i, j] == 1
            else:
                assert projn.wts[i, j] == 0


def test_projn_post_mask_truncates_if_it_is_too_long() -> None:
    pre = lr.Layer("lr1", size=1)
    post = lr.Layer("lr2", size=1)
    spec = sp.ProjnSpec(post_mask=(True, False), dist=rn.Scalar(1))
    projn = pr.Projn("proj", pre, post, spec)
    assert projn.wts[0, 0] == 1
    assert projn.wts.shape == (1, 1)


@given(
    x=st.integers(min_value=1, max_value=10),
    y=st.integers(min_value=1, max_value=10),
    z=st.integers(min_value=1, max_value=10),
    f=st.floats(min_value=0.0, max_value=1.0))
def test_projn_can_calculate_netin_scale_with_full_connectivity(x, y, z,
                                                                f) -> None:
    pre_a = lr.Layer("lr1", size=x)
    pre_b = lr.Layer("lr2", size=y)
    post = lr.Layer("lr3", size=z)

    pre_a.force(torch.ones(x) * f)
    pre_b.force(torch.ones(y) * f)

    projn_a = pr.Projn("proj1", pre_a, post)
    projn_b = pr.Projn("proj2", pre_b, post)

    projn_a_scale = projn_a.netin_scale()
    projn_b_scale = projn_b.netin_scale()

    if x > y:
        compare_tensor = projn_a_scale > projn_b_scale
    elif x < y:
        compare_tensor = projn_a_scale < projn_b_scale
    else:
        compare_tensor = projn_a_scale != projn_b_scale

    assert torch.sum(compare_tensor) == 0


@given(
    x=st.integers(min_value=1, max_value=10),
    z=st.integers(min_value=1, max_value=10),
    m=st.integers(min_value=1, max_value=3),
    n=st.integers(min_value=1, max_value=3),
    f=st.floats(min_value=0.0, max_value=1.0))
def test_projn_can_calculate_netin_scale_with_partial_connectivity(
        x, z, m, n, f) -> None:

    pre_a = lr.Layer("lr1", size=x)
    pre_b = lr.Layer("lr2", size=x)
    post = lr.Layer("lr3", size=z)

    spec = sp.ProjnSpec(post_mask=(True, ) * m + (False, ) * n)

    pre_a.force(torch.ones(x) * f)
    pre_b.force(torch.ones(x) * f)

    projn_a = pr.Projn("proj1", pre_a, post)
    projn_b = pr.Projn("proj2", pre_b, post, spec)

    projn_a_scale = projn_a.netin_scale()
    projn_b_scale = projn_b.netin_scale()

    assert torch.sum(projn_a_scale > projn_b_scale) == 0


def test_projns_can_be_sparse() -> None:
    pre = lr.Layer("lr1", size=2)
    post = lr.Layer("lr2", size=2)
    spec = sp.ProjnSpec(dist=rn.Scalar(1.0), sparsity=0.5)
    projn = pr.Projn("proj", pre, post, spec)
    num_on = projn.wts.sum()
    assert num_on == 2.0<|MERGE_RESOLUTION|>--- conflicted
+++ resolved
@@ -1,16 +1,10 @@
 """Test projn.py"""
-<<<<<<< HEAD
 import math
 
 from hypothesis import given
 import hypothesis.strategies as st
 import pytest
 import torch  # type: ignore
-=======
-import torch
-import pytest
-import math
->>>>>>> fb6f68fa
 
 from leabra7 import layer as lr
 from leabra7 import projn as pr
@@ -63,14 +57,6 @@
     for i in range(3):
         for j in range(3):
             assert math.isclose(projn.wts[i, j], expected[i, j], abs_tol=1e-6)
-
-
-def test_projn_validate_one_to_one_dimension() -> None:
-    pre = lr.Layer("lr1", size=2)
-    post = lr.Layer("lr2", size=4)
-    with pytest.raises(AssertionError):
-        projn = pr.Projn(
-            "proj", pre, post, sp.ProjnSpec(projn_type="one_to_one"))
 
 
 def test_projn_can_mask_pre_layer_units() -> None:
